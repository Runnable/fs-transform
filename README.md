# fs-transform

![Build Status](https://travis-ci.org/Runnable/fs-transform.svg?branch=master)
[![Dependency Status](https://david-dm.org/Runnable/fs-transform.svg)](https://david-dm.org/runnable/fs-transform#info=dependencies&view=table)
[![devDependency Status](https://david-dm.org/Runnable/fs-transform/dev-status.svg)](https://david-dm.org/runnable/fs-transform#info=devDependencies&view=table)

[![NPM](https://nodei.co/npm/fs-transform.png?compact=true)](https://nodei.co/npm/fs-transform)

Fast, rule based, file system transformations.

## Basic Usage

Using `fs-transform` is fairly straight forward, here's an example that
illustrates its core features:

```js
// 1. Require the transformer class
var Transformer = require('fs-transform');

// 2. Define an array of transform rules
var rules = [
  // 2.1 Copy files
  {
    action: 'copy',
    source: 'source/file',
    dest: 'dest/file'
  },

  // 2.2 Rename files
  {
    action: 'rename',
    source: 'source/file',
    dest: 'dest/file'
  },

  // 2.3 Exclude files from all subsequent searches
  {
    action: 'exclude',
    files: ['A.txt', 'B.dmg']
  },

  // 2.4 Search and Replace in Files
  //     Note: this is applied globally to all files in the root directory
  {
    action: 'replace',
    search: 'foo',
    replace: 'bar',

<<<<<<< HEAD
    // Use `exclude` property to define a set of files / lines to ignore
    // from this particular search and replace
=======
    // Use `exclude` property to define a set of files to exclude for this
    // search and replace
>>>>>>> b8c57819
    exclude: [
      'another/file',
      'a/dir/'
    ]
  }
];

// Execute the transformation on the given root directory (/root/path)
Transformer.transform('/root/path', rules, function (err) {
  // Handle errors if they arise, and move on!
});
```

## Rule Actions

`fs-transform` ships with three basic transform rule implementations, or
actions, they are:

1. `copy` - Copies a file
2. `rename` - Renames a file
3. `replace` - Performs a global search and replace (without regex)

If you need custom transformations, you can easily add them by using a
`Transformer` instance, like so:

```js
var Transformer = require('fs-transform');

// 1. Instantiate a new transformer with a root directory and rules
var transformer = new Transformer('/root/dir', rules);

// 2. Add a custom rule action implementation
transformer.setAction('custom-action', function (rule, cb) {
  // This function will be applied to the `transformer` object itself;
  // which means you can use Transformer prototype methods directly, like this:
  this.addWarning(rule, 'Foo does nothing').

  // When you are done with handling your action, make sure to execute
  // the callback.
  if (rule.errorOut) {
    cb(new Error('Foo failed.'));
  }
  cb();
});
```

## Warnings

The library is fairly intelligent about when and how to apply transforms. For
instance, if you attempt to perform a rename but the source file doesn't exist
the library will skip that rule and issue a warning.

After a transformation completes you can access all of the warnings generated
by the library like so:

```js
Transformer.transform('/root', rules, function (err, transformer) {
  // Look here for a list of all the warnings
  var warnings = transformer.warnings;

  // Each warning will have both a `rule` and a `message` field so you can
  // narrow down why the warning occurred.
  warnings[0].rule;
  warnings[0].message;
});
```

Below is a complete listing of the warnings that can be generated during a
transform pass, by rule type:

#### Copy & Rename

Copy and rename perform the same checks and have the same behavior when issuing
warnings. The warnings, in order of precedence, are:

* `'Missing source file.'` - if the `rule.source` was not a string.
* `'Missing destination file.'` - if the `rule.dest` was not a string.
* `'Source file does not exist.'` - if the given path to the source file did not
  exist on the filesystem.
* `'Overwriting destination file.'` - if the given destination file exists and
  has been overwritten by the operation.

#### Replace

* `'Search pattern not specified.'` - The given `rule.search` was not a string.
* `'Replacement not specified.'` - The given `rule.replace` was not a string.
* `'Excludes not supplied as an array, omitting.'` - The given `rule.exclude`
  was given, but it was not an array, and will thus be ignored.
* `'Search did not return any results.'` - The given `rule.search` could not be
  found in any file under the root directory.
* `'Unused exclude.'` - An exclude was given that was never used to exclude a
  file from the search.
* `'All results were excluded.'` - The given set of excludes ended up removing
  all of the files from the search results.

## Dry Runs
`fs-transform` performs all of its work in a temporary directory so it can
gracefully fail if an error occurs (leaving the root directory as it was before
the transforms were applied).

For further safety you can perform transformations in "dry run mode". Using it
is rather simple:

```js
Transformer.dry('/root/directory', myRules, function (err, transformer) {
  // Two things to not:
  //
  // 1) Check to see if errors are reported in `err`
  //
  // 2) The `transformer` now has all the same information as it would during
  // an actual run!
});
```

## Generating Shell Scripts
`fs-transform` also has the ability to generate reusable shell scripts. Whenever
a command that would mutate the state of the root directory executes
successfully, the `Transform` class will keep track of that command and which
rule generated it (via the `.saveCommand` method).

Once the transformation is complete, you can call the `.getScript` method to
get all the commands as an executable shell script. For an example of the output
script see [the test script](https://github.com/Runnable/fs-transform/blob/master/test/fixtures/script.sh).

## Generating Diffs
`fs-transform` allows you to get a full recursive diff between the root
before transformations were applied, and the root after. Here's an example of
how to get the full text diff:

```js
Transformer.dry('/root/directory', myRules, function (err, transformer) {
  // Get and log the diff:
  var fullDiff = transformer.getDiff();
  console.log(fullDiff);
});
```

## Contributing

If you'd like to contribute to the library please abide by the following rules:

0. Make sure to compile and read the jsdoc documentation (run `npm run doc`,
   then open'doc/index.html' in a browser).
1. Ensure all existing tests pass (run `npm test`).
2. If you add new functionality, please add new tests and ensure 100% coverage.
3. Make sure you handle all warning corner-cases (see the source for examples
   of how the existing actions)
4. Update the jsdoc if you make changes to the any of the method behaviors.
5. Please submit a PR that clearly defines the purpose of your contributions


## License
MIT<|MERGE_RESOLUTION|>--- conflicted
+++ resolved
@@ -46,13 +46,8 @@
     search: 'foo',
     replace: 'bar',
 
-<<<<<<< HEAD
-    // Use `exclude` property to define a set of files / lines to ignore
-    // from this particular search and replace
-=======
     // Use `exclude` property to define a set of files to exclude for this
     // search and replace
->>>>>>> b8c57819
     exclude: [
       'another/file',
       'a/dir/'
