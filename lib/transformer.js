--- conflicted
+++ resolved
@@ -42,11 +42,8 @@
   this.warnings = [];
   this.results = [];
   this.nameChanges = [];
-<<<<<<< HEAD
   this._globalExcludes = [];
-=======
   this.scriptGenerator = new ScriptGenerator(rules);
->>>>>>> b8c57819
 
   this.setAction('copy', this.copy);
   this.setAction('rename', this.rename);
