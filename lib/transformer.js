--- conflicted
+++ resolved
@@ -213,9 +213,11 @@
   if (!this._isValidRenameOrCopy(rule)) {
     return cb();
   }
-
-  var command = this.driver.copy(rule.source, rule.dest, cb);
-  this.saveCommand(command, rule);
+  var command = this.driver.copy(rule.source, rule.dest, function (err) {
+    if (err) { return cb(err); }
+    this.saveCommand(command, rule);
+    cb();
+  });
 };
 
 /**
@@ -227,20 +229,11 @@
   if (!this._isValidRenameOrCopy(rule)) {
     return cb();
   }
-<<<<<<< HEAD
-  if (!this.driver.exists(rule.source)) {
-    this.addWarning(rule, 'Source file does not exist.');
-    return cb();
-  }
-  if (this.driver.exists(rule.dest)) {
-    this.addWarning(rule, 'Overwriting destination file.');
-  }
-
-  var command = this.driver.move(rule.source, rule.dest, cb);
-  this.saveCommand(command, rule);
-=======
-  this.driver.move(rule.source, rule.dest, cb);
->>>>>>> 085cfd65
+  var command = this.driver.move(rule.source, rule.dest, function (err) {
+    if (err) { return cb(err); }
+    this.saveCommand(command, rule);
+    cb();
+  });
 };
 
 /**
